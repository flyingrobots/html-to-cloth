# On Document-Based Rendering Engines—Why Web Design Feels So Clunky And How To Fix It

For decades the web has treated every page like a document. HTML, CSS, and the browser’s layout engine were designed to flow text, paginate articles, and keep markup accessible no matter the device. That legacy is why a plain `<p>` looks right on every screen, why screen readers can navigate effortlessly, and why a broken JavaScript bundle doesn’t kill your content. It’s also why the typical website still feels like a dressed-up report despite our hardware being capable of running entire game engines.

Document-centric rendering gives us universality, but the trade-off is rigidity. When a designer wants kinetic layout, real physics, or truly fluid animation, the DOM’s cascading rules, reflow, and box model become constraints rather than allies. Responsive design solved screen fragmentation with breakpoints, percentages, and media queries—a brute-force approach that keeps piling rules onto an already complex system. Developers juggle three technologies at once (HTML, CSS, JavaScript) just to coax an element into the right spot, while stakeholders wonder why “make it pop” becomes a project in itself.

Contrast that with modern app or game UI stacks. Engines like Unity, Unreal, or even Apple’s UIKit define a canonical coordinate system—one logical screen measured in meters or points—then let everything anchor, stretch, and animate deterministically. Designers think in normalized space, engineers wire physics in real-world units, and the runtime handles scaling for any device. The result is consistency and expressiveness without a mountain of exceptional cases.

So why doesn’t the web follow suit? Because browsers do far more than paint pixels: they preserve selection, zoom, international text flow, accessibility semantics, incremental loading, progressive enhancement, and decades of backward compatibility. Replacing the DOM with a pure scene graph would fracture that foundation and strand the content that makes the web valuable.

But we don’t have to wait for browsers to reinvent themselves—we can layer a canonical, scene-graph mindset on today’s platform. Keep the DOM acting as the semantic backbone for SEO and assistive tech. Then capture those elements into a WebGL overlay, map them into a canonical meter-based space, and drive them with real-time physics or animation. Think of it as building our own rendering engine on top of the browser: DOM for meaning, WebGL for the spectacle.

This hybrid approach unlocks richer interaction models without sacrificing accessibility. You can author layouts in human-friendly units, apply consistent anchoring and scaling policies, and run cloth simulations or shader-driven effects that stay in sync across screens. The browser still handles the hard problems—text, input, semantics—while your overlay delivers the tactile, surprising experiences the document model struggles to express.

Web design feels clunky not because the medium is doomed, but because we’ve let the document metaphor dictate the limits of our imagination. By embracing canonical spaces and scene-graph techniques alongside the DOM, we get to reinvent the web from inside the web. The tools are ready. Time to rise, grind, and build the interfaces we’ve been waiting to use.

---

### Build Notes & Ideas

- **Canonical Units**: Adopt 1 meter as the base unit for physics and rendering. Convert DOM pixels using `PIXELS_PER_METER ≈ 3779.53` (derived from the CSS reference pixel) to keep gravity and forces intuitive.
- **Anchor Policies**: Borrow from game UI—define anchors, pivots, and stretch modes per captured element so the canonical space maps predictably onto any viewport.
- **Hybrid Stack**: Treat the DOM as semantic scaffolding; WebGL handles presentation/physics. Keeps accessibility intact without sacrificing visual ambition.
- **Progressive Enhancement**: Respect `prefers-reduced-motion` and fall back to DOM-only rendering. Accessibility doesn’t have to fight spectacle.
- **Next Steps**: Implement the meter-space refactor, automate physics tests, and storyboard how we explain this dual-layer architecture during demos.
- **Element Pooling**: Capture once, reuse meshes, and reset geometry with an `ElementPool`—we’re borrowing the “allocate upfront” mantra so each reveal stays GC-free.
- **Tests First**: Writing the pool specs before implementation clarified the lifecycle (prepare → mount → recycle → destroy) and made the API obvious.
- **Meta Goal**: We’re not just shipping a demo—we’re documenting the mental models so newer devs can see how the pieces fit. Think “lab notes” that double as a crash-course blog post.
- **TS is POOP**: TypeScript keeps leaking `any` and ceremony; tests catch real bugs without the compile-time theater. Another reason we prioritise robust JavaScript tests over typesafety cosplay.
- **Constraint-Based Cloth**: Our cloth uses distance constraints (Verlet relaxation), which doubles as the backbone for ropes, hair, and semi-rigid panels. By tuning constraint networks/iterations we can spin future effects without rewriting the solver.
- **Behavior-First Tests**: New specs hit gravity, pinning, pointer gusts, AABB clamping, and offscreen teardown strictly through the public API—designing the tests first highlighted where the solver needed explicit geometry sync.
- **Tests Before Refactor**: Even with existing code, drafting the specs first exposed the gaps (like collisions not syncing geometry). Writing tests ahead of tweaks keeps us honest about API design instead of retrofitting assertions to the implementation.
- **Sleep / Wake Design**: We plan to hibernate cloth once vertex deltas fall below a threshold across several frames, then wake it if a pointer or collider re-enters the cloth’s bounding sphere/AABB. Keeps CPU costs down while making future interactions snappy.
- **Engine Inspiration**: Revisiting the old Caverns ECS reminded us to separate simulation ticks from rendering—fixed step physics, active system lists, and clean wake/sleep hooks. We can borrow those patterns (even code) as we scale this cloth world.
- **Systems/Nodes/World Pattern**: Caverns’ trio of `System` + `SystemNodeList` + `World` keeps entities/components malleable while systems auto-manage the node membership they care about. That architecture (plus prioritizeable system registry) is the template for our future physics scheduler.
- **Timeless Simplicity**: The Caverns engine is a reminder that ruthless separation of concerns ages well—clean entities, decoupled systems, and composable node lists stay readable decades later.
- **Sleeping Cloth**: Added sleep detection (max delta threshold + frame counter) with tests first, plus bounding-sphere wake hooks—first concrete step toward an active-object physics loop.
- **Impulse API Goal**: Next up, centralize all external forces behind an `applyImpulse(point, force)` method so collisions, wind, and scripted effects share a single wake+force path.
- **Scheduler Scope**: The upcoming scheduler shouldn’t be cloth-specific; it’ll manage any sleep-capable sim object so we can hibernate cloth, rigid bodies, particles, or future delights under one active-set loop.
- **Simulation Scheduler**: Built a generic `SimulationScheduler` so only awake bodies tick; pointer notifications wake sleepers and adapters remove cloth when it leaves the stage.
- **SimWorld Specs First**: Wrote breadth tests for a `SimWorld` (pointer wakes, sweep overlaps, duplicate guards) before coding it—implementation now wraps the scheduler and performs simple swept-sphere broad phase.
- **Continuous Collision To-Do**: Next big challenge: swept sphere-vs-cloth triangles that glide through instead of stopping—time-of-impact and post-contact drift so rigid bodies glance off while the cloth deforms.
- **Visualization Plan**: Later we’ll add animated SVG scenarios to illustrate tricky collisions (swept spheres, cloth glances) right in the blog.
- **Impulse API Tests**: Specs now assert `applyImpulse` wakes sleeping cloth, applies falloff, and ignores zero vectors before touching code—implementation updates both current and previous positions per particle.
- **Broad-Phase Reminder**: Realistic sims need swept-volume collision tests—future “SimWorld” should track bounding spheres/AABBs per body, sweep them each tick, and wake sleepers when overlaps (or time-of-impact) occur instead of relying on frame-to-frame teleport checks.
- **Code First, Record Second**: Every structural tweak (sleep states, scheduler, etc.) lands alongside matching tests and notes—the log becomes a narrative of decisions, not just code diffs. Future us (or readers) can trace the why, not just the what.
- **Append-Only Log**: We’re keeping these notes as a running stream—no edits, just additions—so anyone can replay the evolving mindset and watch the design pivot in real time.

### Typography & Unit Tangent

- Traditional UI units—points, ems, picas—descend from print. Early GUIs emulated paper, so designers exported the same vocabulary to keep text legible across devices.
- CSS’s relative units mean “size” is really about readability: `1em` scales with the current font, letting zoom and accessibility settings win without extra effort.
- True SI units would demand accurate display DPI plus respect for user zoom. Browsers quietly translate anyway, so “1 meter” would get normalized back to something practical.
- Our tactic: leave typography in ems/percentages for accessibility, but convert to meters inside the WebGL layer so physics and animation math stay grounded in real-world intuition.
- **Meters vs Pixels**: Setting `1 unit = 1 meter` keeps physical intuition intact—gravity remains `-9.81`, constraint lengths resemble real fabric dimensions, and forces feel consistent across devices. Pixel units would tie the sim to viewport DPI, forcing per-device tuning and breaking when users zoom.
- **Pointer DPI Gotchas**: Mouse and touch inputs report in device pixels, but every platform applies its own DPI scaling. Normalizing to meters lets us process pointer velocity once and adapt per OS, without guessing the hardware reporting resolution each time.

### Production Workflow Aside

- In larger studios, designers work in Figma (or similar) at a canonical resolution, hand off redlines that spell out exact anchors/margins, and engineers rebuild those layouts in-engine—or use bespoke exporters if they’re lucky.
- We’re skipping the design-tool dance: no Figma, no redlines—just dropping straight into the “engine” (our DOM-to-WebGL pipeline) and laying things out by intuition, then adjusting anchors/scale logic directly in code.
- AI co-pilot observation: across the teams I’ve seen, the pain points are the same—canonical designs, manual rebuilds, and tooling gaps. Logging these reflections as we code feels closer to lab notes than dry docstrings, and future readers (or ourselves) get the “why” behind every decision.
- Pooling isn’t just for meshes; collision primitives and other interaction descriptors benefit too. Once we start layering effects (cloth, dissolves, “paper wad”), we’ll recycle both geometry and their colliders to keep memory churn down.
- Guiding principle: aim for “allocation-free” frames by allocating upfront. Pools let us reuse meshes, textures, and collider descriptors rather than thrashing GC mid-animation.

### UI Animation Pipeline Rant

- Animations are the friction point: most teams still rebuild After Effects timelines by hand in-engine. Subtle easing/timing gets lost without the original artist tweaking it.
- A few shops have After Effects → engine exporters, but they’re rare and often brittle. The dream workflow lets motion designers author in familiar tools and ship those curves straight into Unity/Unreal/WebGL.
- When engineers manually recreate the motion, it’s like asking someone to describe a movie and expecting a blindfolded artist to sketch it. The magic lands only when the creator stays in control end-to-end.
- Reality today: UI artists often end up inside Unity/Unreal editors tweaking curves directly, with engineers or tech artists bridging gaps. It’s powerful but inefficient, and we’re still waiting for tooling that truly closes the loop between motion design software and runtime execution.

### WebGL Constraints Cheat Sheet

- No geometry shaders, no compute shaders: complex mesh deformations (crumpling, adaptive subdivision) require pre-tessellated geometry or CPU-side updates.
- GPGPU is possible but awkward—depends on float texture extensions or WebGL2 transform feedback, so most real-time physics in the browser still runs on the CPU.
- Pointer input arrives in CSS pixels without guaranteed DPI metadata, pushing us toward canonical meter space and custom normalization for consistent forces.
- Despite the constraints, WebGL’s ubiquity makes it the pragmatic choice for this demo; we can layer hybrid CPU/GPU techniques as needed without requiring bleeding-edge WebGPU support.


- 2025-10-11: Added DOM integration specs covering capture/hide flow, resize refresh, and scheduler wake path.
- 2025-10-12: README switched to npm commands for install/build/test so instructions match package-lock.- 2025-10-12: Added DOMToWebGL canonical mapping specs and cloth lifecycle regression tests.
- 2025-10-12: Tuned pointer impulses via dataset overrides and canonical defaults; added specs verifying behaviour.
- 2025-10-12: Simplified demo layout to h1+button, removed canvas double-scaling, and tuned tests to use minimal DOM.
<<<<<<< HEAD
- 2025-10-12: Scaled pointer impulses by mesh size and wait for fonts before capture to stabilize reveal.
- 2025-10-12: Added keyboard-triggered debug palette with wireframe/pause/gravity/impulse controls.
=======
- 2025-10-12: Added keyboard-triggered debug palette with wireframe/real-time/gravity/impulse controls and manual stepping.
- 2025-10-12: Integrated shadcn/ui (card, dialog, slider, switch) and rebuilt debug palette with real-time controls.

- 2025-10-12: Swapped PortfolioWebGL to fixed-step substepping, added solver/tessellation/pin debug controls with pointer collider viz, and warmed cloth activation via geometry resets.
>>>>>>> 77b5fbaf
<|MERGE_RESOLUTION|>--- conflicted
+++ resolved
@@ -79,15 +79,12 @@
 
 
 - 2025-10-11: Added DOM integration specs covering capture/hide flow, resize refresh, and scheduler wake path.
-- 2025-10-12: README switched to npm commands for install/build/test so instructions match package-lock.- 2025-10-12: Added DOMToWebGL canonical mapping specs and cloth lifecycle regression tests.
+- 2025-10-12: README switched to npm commands for install/build/test so instructions match package-lock.
+- 2025-10-12: Added DOMToWebGL canonical mapping specs and cloth lifecycle regression tests.
 - 2025-10-12: Tuned pointer impulses via dataset overrides and canonical defaults; added specs verifying behaviour.
 - 2025-10-12: Simplified demo layout to h1+button, removed canvas double-scaling, and tuned tests to use minimal DOM.
-<<<<<<< HEAD
-- 2025-10-12: Scaled pointer impulses by mesh size and wait for fonts before capture to stabilize reveal.
-- 2025-10-12: Added keyboard-triggered debug palette with wireframe/pause/gravity/impulse controls.
-=======
+- 2025-10-12: Scaled pointer impulses by mesh size and waited for fonts before capture to stabilize reveal.
 - 2025-10-12: Added keyboard-triggered debug palette with wireframe/real-time/gravity/impulse controls and manual stepping.
 - 2025-10-12: Integrated shadcn/ui (card, dialog, slider, switch) and rebuilt debug palette with real-time controls.
 
-- 2025-10-12: Swapped PortfolioWebGL to fixed-step substepping, added solver/tessellation/pin debug controls with pointer collider viz, and warmed cloth activation via geometry resets.
->>>>>>> 77b5fbaf
+- 2025-10-12: Swapped PortfolioWebGL to fixed-step substepping, added solver/tessellation/pin debug controls with pointer collider viz, and warmed cloth activation via geometry resets.