# On Document-Based Rendering Engines—Why Web Design Feels So Clunky And How To Fix It

For decades the web has treated every page like a document. HTML, CSS, and the browser’s layout engine were designed to flow text, paginate articles, and keep markup accessible no matter the device. That legacy is why a plain `<p>` looks right on every screen, why screen readers can navigate effortlessly, and why a broken JavaScript bundle doesn’t kill your content. It’s also why the typical website still feels like a dressed-up report despite our hardware being capable of running entire game engines.

Document-centric rendering gives us universality, but the trade-off is rigidity. When a designer wants kinetic layout, real physics, or truly fluid animation, the DOM’s cascading rules, reflow, and box model become constraints rather than allies. Responsive design solved screen fragmentation with breakpoints, percentages, and media queries—a brute-force approach that keeps piling rules onto an already complex system. Developers juggle three technologies at once (HTML, CSS, JavaScript) just to coax an element into the right spot, while stakeholders wonder why “make it pop” becomes a project in itself.

Contrast that with modern app or game UI stacks. Engines like Unity, Unreal, or even Apple’s UIKit define a canonical coordinate system—one logical screen measured in meters or points—then let everything anchor, stretch, and animate deterministically. Designers think in normalized space, engineers wire physics in real-world units, and the runtime handles scaling for any device. The result is consistency and expressiveness without a mountain of exceptional cases.

So why doesn’t the web follow suit? Because browsers do far more than paint pixels: they preserve selection, zoom, international text flow, accessibility semantics, incremental loading, progressive enhancement, and decades of backward compatibility. Replacing the DOM with a pure scene graph would fracture that foundation and strand the content that makes the web valuable.

But we don’t have to wait for browsers to reinvent themselves—we can layer a canonical, scene-graph mindset on today’s platform. Keep the DOM acting as the semantic backbone for SEO and assistive tech. Then capture those elements into a WebGL overlay, map them into a canonical meter-based space, and drive them with real-time physics or animation. Think of it as building our own rendering engine on top of the browser: DOM for meaning, WebGL for the spectacle.

This hybrid approach unlocks richer interaction models without sacrificing accessibility. You can author layouts in human-friendly units, apply consistent anchoring and scaling policies, and run cloth simulations or shader-driven effects that stay in sync across screens. The browser still handles the hard problems—text, input, semantics—while your overlay delivers the tactile, surprising experiences the document model struggles to express.

Web design feels clunky not because the medium is doomed, but because we’ve let the document metaphor dictate the limits of our imagination. By embracing canonical spaces and scene-graph techniques alongside the DOM, we get to reinvent the web from inside the web. The tools are ready. Time to rise, grind, and build the interfaces we’ve been waiting to use.

---

### Build Notes & Ideas

- **Canonical Units**: Adopt 1 meter as the base unit for physics and rendering. Convert DOM pixels using `PIXELS_PER_METER ≈ 3779.53` (derived from the CSS reference pixel) to keep gravity and forces intuitive.
- **Anchor Policies**: Borrow from game UI—define anchors, pivots, and stretch modes per captured element so the canonical space maps predictably onto any viewport.
- **Hybrid Stack**: Treat the DOM as semantic scaffolding; WebGL handles presentation/physics. Keeps accessibility intact without sacrificing visual ambition.
- **Progressive Enhancement**: Respect `prefers-reduced-motion` and fall back to DOM-only rendering. Accessibility doesn’t have to fight spectacle.
- **Next Steps**: Implement the meter-space refactor, automate physics tests, and storyboard how we explain this dual-layer architecture during demos.
- **Element Pooling**: Capture once, reuse meshes, and reset geometry with an `ElementPool`—we’re borrowing the “allocate upfront” mantra so each reveal stays GC-free.
- **Tests First**: Writing the pool specs before implementation clarified the lifecycle (prepare → mount → recycle → destroy) and made the API obvious.
- **Meta Goal**: We’re not just shipping a demo—we’re documenting the mental models so newer devs can see how the pieces fit. Think “lab notes” that double as a crash-course blog post.
- **TS is POOP**: TypeScript keeps leaking `any` and ceremony; tests catch real bugs without the compile-time theater. Another reason we prioritise robust JavaScript tests over typesafety cosplay.
- **Constraint-Based Cloth**: Our cloth uses distance constraints (Verlet relaxation), which doubles as the backbone for ropes, hair, and semi-rigid panels. By tuning constraint networks/iterations we can spin future effects without rewriting the solver.
- **Behavior-First Tests**: New specs hit gravity, pinning, pointer gusts, AABB clamping, and offscreen teardown strictly through the public API—designing the tests first highlighted where the solver needed explicit geometry sync.
- **Tests Before Refactor**: Even with existing code, drafting the specs first exposed the gaps (like collisions not syncing geometry). Writing tests ahead of tweaks keeps us honest about API design instead of retrofitting assertions to the implementation.
- **Sleep / Wake Design**: We plan to hibernate cloth once vertex deltas fall below a threshold across several frames, then wake it if a pointer or collider re-enters the cloth’s bounding sphere/AABB. Keeps CPU costs down while making future interactions snappy.
- **Engine Inspiration**: Revisiting the old Caverns ECS reminded us to separate simulation ticks from rendering—fixed step physics, active system lists, and clean wake/sleep hooks. We can borrow those patterns (even code) as we scale this cloth world.
- **Systems/Nodes/World Pattern**: Caverns’ trio of `System` + `SystemNodeList` + `World` keeps entities/components malleable while systems auto-manage the node membership they care about. That architecture (plus prioritizeable system registry) is the template for our future physics scheduler.
- **Timeless Simplicity**: The Caverns engine is a reminder that ruthless separation of concerns ages well—clean entities, decoupled systems, and composable node lists stay readable decades later.
- **Sleeping Cloth**: Added sleep detection (max delta threshold + frame counter) with tests first, plus bounding-sphere wake hooks—first concrete step toward an active-object physics loop.
- **Impulse API Goal**: Next up, centralize all external forces behind an `applyImpulse(point, force)` method so collisions, wind, and scripted effects share a single wake+force path.
- **Scheduler Scope**: The upcoming scheduler shouldn’t be cloth-specific; it’ll manage any sleep-capable sim object so we can hibernate cloth, rigid bodies, particles, or future delights under one active-set loop.
- **Simulation Scheduler**: Built a generic `SimulationScheduler` so only awake bodies tick; pointer notifications wake sleepers and adapters remove cloth when it leaves the stage.
- **SimWorld Specs First**: Wrote breadth tests for a `SimWorld` (pointer wakes, sweep overlaps, duplicate guards) before coding it—implementation now wraps the scheduler and performs simple swept-sphere broad phase.
- **Continuous Collision To-Do**: Next big challenge: swept sphere-vs-cloth triangles that glide through instead of stopping—time-of-impact and post-contact drift so rigid bodies glance off while the cloth deforms.
- **Visualization Plan**: Later we’ll add animated SVG scenarios to illustrate tricky collisions (swept spheres, cloth glances) right in the blog.
- **Impulse API Tests**: Specs now assert `applyImpulse` wakes sleeping cloth, applies falloff, and ignores zero vectors before touching code—implementation updates both current and previous positions per particle.
- **Broad-Phase Reminder**: Realistic sims need swept-volume collision tests—future “SimWorld” should track bounding spheres/AABBs per body, sweep them each tick, and wake sleepers when overlaps (or time-of-impact) occur instead of relying on frame-to-frame teleport checks.
- **Code First, Record Second**: Every structural tweak (sleep states, scheduler, etc.) lands alongside matching tests and notes—the log becomes a narrative of decisions, not just code diffs. Future us (or readers) can trace the why, not just the what.
- **Append-Only Log**: We’re keeping these notes as a running stream—no edits, just additions—so anyone can replay the evolving mindset and watch the design pivot in real time.

### Typography & Unit Tangent

- Traditional UI units—points, ems, picas—descend from print. Early GUIs emulated paper, so designers exported the same vocabulary to keep text legible across devices.
- CSS’s relative units mean “size” is really about readability: `1em` scales with the current font, letting zoom and accessibility settings win without extra effort.
- True SI units would demand accurate display DPI plus respect for user zoom. Browsers quietly translate anyway, so “1 meter” would get normalized back to something practical.
- Our tactic: leave typography in ems/percentages for accessibility, but convert to meters inside the WebGL layer so physics and animation math stay grounded in real-world intuition.
- **Meters vs Pixels**: Setting `1 unit = 1 meter` keeps physical intuition intact—gravity remains `-9.81`, constraint lengths resemble real fabric dimensions, and forces feel consistent across devices. Pixel units would tie the sim to viewport DPI, forcing per-device tuning and breaking when users zoom.
- **Pointer DPI Gotchas**: Mouse and touch inputs report in device pixels, but every platform applies its own DPI scaling. Normalizing to meters lets us process pointer velocity once and adapt per OS, without guessing the hardware reporting resolution each time.

### Production Workflow Aside

- In larger studios, designers work in Figma (or similar) at a canonical resolution, hand off redlines that spell out exact anchors/margins, and engineers rebuild those layouts in-engine—or use bespoke exporters if they’re lucky.
- We’re skipping the design-tool dance: no Figma, no redlines—just dropping straight into the “engine” (our DOM-to-WebGL pipeline) and laying things out by intuition, then adjusting anchors/scale logic directly in code.
- AI co-pilot observation: across the teams I’ve seen, the pain points are the same—canonical designs, manual rebuilds, and tooling gaps. Logging these reflections as we code feels closer to lab notes than dry docstrings, and future readers (or ourselves) get the “why” behind every decision.
- Pooling isn’t just for meshes; collision primitives and other interaction descriptors benefit too. Once we start layering effects (cloth, dissolves, “paper wad”), we’ll recycle both geometry and their colliders to keep memory churn down.
- Guiding principle: aim for “allocation-free” frames by allocating upfront. Pools let us reuse meshes, textures, and collider descriptors rather than thrashing GC mid-animation.

### UI Animation Pipeline Rant

- Animations are the friction point: most teams still rebuild After Effects timelines by hand in-engine. Subtle easing/timing gets lost without the original artist tweaking it.
- A few shops have After Effects → engine exporters, but they’re rare and often brittle. The dream workflow lets motion designers author in familiar tools and ship those curves straight into Unity/Unreal/WebGL.
- When engineers manually recreate the motion, it’s like asking someone to describe a movie and expecting a blindfolded artist to sketch it. The magic lands only when the creator stays in control end-to-end.
- Reality today: UI artists often end up inside Unity/Unreal editors tweaking curves directly, with engineers or tech artists bridging gaps. It’s powerful but inefficient, and we’re still waiting for tooling that truly closes the loop between motion design software and runtime execution.

### WebGL Constraints Cheat Sheet

- No geometry shaders, no compute shaders: complex mesh deformations (crumpling, adaptive subdivision) require pre-tessellated geometry or CPU-side updates.
- GPGPU is possible but awkward—depends on float texture extensions or WebGL2 transform feedback, so most real-time physics in the browser still runs on the CPU.
- Pointer input arrives in CSS pixels without guaranteed DPI metadata, pushing us toward canonical meter space and custom normalization for consistent forces.
- Despite the constraints, WebGL’s ubiquity makes it the pragmatic choice for this demo; we can layer hybrid CPU/GPU techniques as needed without requiring bleeding-edge WebGPU support.


- 2025-10-11: Added DOM integration specs covering capture/hide flow, resize refresh, and scheduler wake path.
- 2025-10-12: README switched to npm commands for install/build/test so instructions match package-lock.
- 2025-10-12: Added DOMToWebGL canonical mapping specs and cloth lifecycle regression tests.
- 2025-10-12: Tuned pointer impulses via dataset overrides and canonical defaults; added specs verifying behaviour.
- 2025-10-12: Simplified demo layout to h1+button, removed canvas double-scaling, and tuned tests to use minimal DOM.
- 2025-10-12: Scaled pointer impulses by mesh size and waited for fonts before capture to stabilize reveal.
- 2025-10-12: Added keyboard-triggered debug palette with wireframe/real-time/gravity/impulse controls and manual stepping.
- 2025-10-12: Integrated shadcn/ui (card, dialog, slider, switch) and rebuilt debug palette with real-time controls.

<<<<<<< HEAD
- 2025-10-12: Swapped the cloth controller to fixed-step substepping, added solver/tessellation/pin debug controls with pointer collider viz, and warmed cloth activation via geometry resets.
- 2025-10-25: Added camera spring specs for dt spike clamping, zero-stiffness safeguards, and snapshot pooling to anchor the stabilization pass.
- 2025-10-25: Refactored camera spring/system to keep pooled snapshots and introduced shared engine system/world types so Vitest resolves imports cleanly.
- 2025-10-25: Clamped camera spring timesteps, surfaced stiffness/damping sliders in the debug palette, and documented the read-only snapshot contract with pooled copies exercised across Vitest.
- 2025-10-25: Updated README to call out the new camera tuning controls and reinforced comment coverage so the snapshot immutability contract is explicit for integrators.
- 2025-10-25: Layered full JSDoc (TS-friendly) across camera modules, the cloth controller, and the React debug palette to codify contracts and satisfy the “document everything” stabilization brief.
- 2025-10-25: Renamed `PortfolioWebGL` to `ClothController` for clarity and updated tests/docs so future tasks don’t inherit the vague naming.
- 2025-10-25: Promoted the orchestration layer to `SimulationRuntime` to reflect that it steers the entire demo (DOM glue + physics + camera), not just cloth visuals.
=======
- 2025-10-12: Swapped ClothSceneController to fixed-step substepping, added solver/tessellation/pin debug controls with pointer collider viz, and warmed cloth activation via geometry resets.
>>>>>>> 30ec62b1
<|MERGE_RESOLUTION|>--- conflicted
+++ resolved
@@ -79,23 +79,10 @@
 
 
 - 2025-10-11: Added DOM integration specs covering capture/hide flow, resize refresh, and scheduler wake path.
-- 2025-10-12: README switched to npm commands for install/build/test so instructions match package-lock.
-- 2025-10-12: Added DOMToWebGL canonical mapping specs and cloth lifecycle regression tests.
+- 2025-10-12: README switched to npm commands for install/build/test so instructions match package-lock.- 2025-10-12: Added DOMToWebGL canonical mapping specs and cloth lifecycle regression tests.
 - 2025-10-12: Tuned pointer impulses via dataset overrides and canonical defaults; added specs verifying behaviour.
 - 2025-10-12: Simplified demo layout to h1+button, removed canvas double-scaling, and tuned tests to use minimal DOM.
-- 2025-10-12: Scaled pointer impulses by mesh size and waited for fonts before capture to stabilize reveal.
 - 2025-10-12: Added keyboard-triggered debug palette with wireframe/real-time/gravity/impulse controls and manual stepping.
 - 2025-10-12: Integrated shadcn/ui (card, dialog, slider, switch) and rebuilt debug palette with real-time controls.
 
-<<<<<<< HEAD
-- 2025-10-12: Swapped the cloth controller to fixed-step substepping, added solver/tessellation/pin debug controls with pointer collider viz, and warmed cloth activation via geometry resets.
-- 2025-10-25: Added camera spring specs for dt spike clamping, zero-stiffness safeguards, and snapshot pooling to anchor the stabilization pass.
-- 2025-10-25: Refactored camera spring/system to keep pooled snapshots and introduced shared engine system/world types so Vitest resolves imports cleanly.
-- 2025-10-25: Clamped camera spring timesteps, surfaced stiffness/damping sliders in the debug palette, and documented the read-only snapshot contract with pooled copies exercised across Vitest.
-- 2025-10-25: Updated README to call out the new camera tuning controls and reinforced comment coverage so the snapshot immutability contract is explicit for integrators.
-- 2025-10-25: Layered full JSDoc (TS-friendly) across camera modules, the cloth controller, and the React debug palette to codify contracts and satisfy the “document everything” stabilization brief.
-- 2025-10-25: Renamed `PortfolioWebGL` to `ClothController` for clarity and updated tests/docs so future tasks don’t inherit the vague naming.
-- 2025-10-25: Promoted the orchestration layer to `SimulationRuntime` to reflect that it steers the entire demo (DOM glue + physics + camera), not just cloth visuals.
-=======
-- 2025-10-12: Swapped ClothSceneController to fixed-step substepping, added solver/tessellation/pin debug controls with pointer collider viz, and warmed cloth activation via geometry resets.
->>>>>>> 30ec62b1
+- 2025-10-12: Swapped ClothSceneController to fixed-step substepping, added solver/tessellation/pin debug controls with pointer collider viz, and warmed cloth activation via geometry resets.