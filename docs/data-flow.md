--- conflicted
+++ resolved
@@ -33,14 +33,10 @@
 1. The app calls `engine.frame(delta)` every RAF.
 2. `WorldRendererSystem.frameUpdate(delta)` reads the pooled camera snapshot from `CameraSystem`, copies it to
    the orthographic camera owned by `DOMToWebGL`, updates the projection matrix, and calls `render()`.
-<<<<<<< HEAD
-3. `DebugOverlaySystem.frameUpdate(delta)` reads `DebugOverlayState` (pointer, visibility) and draws gizmos.
-4. Render runs while the engine is paused; it never mutates simulation state.
-=======
 3. Rendering MUST run while the engine is paused and MUST NOT mutate any simulation state under any
    circumstances. Any attempt to modify world/simulation state during render is a protocol violation
    and results in undefined behaviour.
->>>>>>> 0f121e46
+4. `DebugOverlaySystem.frameUpdate(delta)` reads `DebugOverlayState` (pointer, visibility) and draws gizmos.
 
 ## 5. Pointer Interaction Flow
 
