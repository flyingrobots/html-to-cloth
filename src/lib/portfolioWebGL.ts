import * as THREE from 'three'
import { DOMToWebGL } from './domToWebGL'
import type { DOMMeshRecord } from './domToWebGL'
import { ClothPhysics } from './clothPhysics'
import { CollisionSystem } from './collisionSystem'
import { CANONICAL_HEIGHT_METERS } from './units'
import { ElementPool } from './elementPool'
import { SimulationScheduler, type SleepableBody } from './simulationScheduler'

const FIXED_DT = 1 / 60
const MAX_ACCUMULATED_TIME = FIXED_DT * 5
const WARM_START_PASSES = 2

export type PinMode = 'top' | 'bottom' | 'corners' | 'none'

type DebugSettings = {
  realTime: boolean
  wireframe: boolean
  gravity: number
  impulseMultiplier: number
  constraintIterations: number
  substeps: number
  tessellationSegments: number
  pointerCollider: boolean
  pinMode: PinMode
}

type PointerState = {
  position: THREE.Vector2
  previous: THREE.Vector2
  velocity: THREE.Vector2
  active: boolean
  needsImpulse: boolean
}

type ClothItem = {
  element: HTMLElement
  cloth?: ClothPhysics
  originalOpacity: string
  clickHandler: (event: MouseEvent) => void
  isActive: boolean
  record?: DOMMeshRecord
  adapter?: ClothBodyAdapter
}

class ClothBodyAdapter implements SleepableBody {
  public readonly id: string
  private item: ClothItem
  private pointer: PointerState
  private collisionSystem: CollisionSystem
  private handleOffscreen: () => void
  private record: DOMMeshRecord
<<<<<<< HEAD
  private debug: {
    paused: boolean
    wireframe: boolean
    gravity: number
    impulseMultiplier: number
  }
=======
  private debug: Pick<DebugSettings, 'impulseMultiplier'>
>>>>>>> 77b5fbaf

  constructor(
    id: string,
    item: ClothItem,
    pointer: PointerState,
    collisionSystem: CollisionSystem,
    handleOffscreen: () => void,
    record: DOMMeshRecord,
<<<<<<< HEAD
    debug: { paused: boolean; wireframe: boolean; gravity: number; impulseMultiplier: number }
=======
    debug: Pick<DebugSettings, 'impulseMultiplier'>
>>>>>>> 77b5fbaf
  ) {
    this.id = id
    this.item = item
    this.pointer = pointer
    this.collisionSystem = collisionSystem
    this.handleOffscreen = handleOffscreen
    this.record = record
    this.debug = debug
  }

  update(dt: number) {
    const cloth = this.item.cloth
    if (!cloth) return

    if (this.pointer.needsImpulse) {
      const radius = this.getImpulseRadius()
      const strength = this.getImpulseStrength()
      const base = this.getImpulseBaseMagnitude()
      const scaledForce = this.pointer.velocity.clone().multiplyScalar(base * strength)
      cloth.applyImpulse(this.pointer.position, scaledForce, radius)
      this.pointer.needsImpulse = false
    }

    cloth.update(dt)
    this.collisionSystem.apply(cloth)

    if (cloth.isOffscreen(-CANONICAL_HEIGHT_METERS)) {
      this.handleOffscreen()
    }
  }

  isSleeping() {
    const cloth = this.item.cloth
    if (!cloth) return true
    return cloth.isSleeping()
  }

  wake() {
    this.item.cloth?.wake()
  }

  wakeIfPointInside(point: THREE.Vector2) {
    this.item.cloth?.wakeIfPointInside(point)
  }

  private getImpulseRadius() {
    const attr = this.item.element.dataset.clothImpulseRadius
    const parsed = attr ? Number.parseFloat(attr) : NaN
    if (!Number.isNaN(parsed) && parsed > 0) {
      return parsed
    }
    const { widthMeters = 0, heightMeters = 0 } = this.record ?? {}
    const base = Math.max(widthMeters, heightMeters)
    return base > 0 ? base / 2 : 0.25
  }

  private getImpulseStrength() {
    const attr = this.item.element.dataset.clothImpulseStrength
    const parsed = attr ? Number.parseFloat(attr) : NaN
    const elementStrength = !Number.isNaN(parsed) && parsed > 0 ? parsed : 1
    return elementStrength * this.debug.impulseMultiplier
<<<<<<< HEAD
  }

  private getImpulseBaseMagnitude() {
    const base = Math.max(this.record.widthMeters ?? 0, this.record.heightMeters ?? 0)
    return base > 0 ? base : 0.02
=======
>>>>>>> 77b5fbaf
  }
}

export class PortfolioWebGL {
  private domToWebGL: DOMToWebGL | null = null
  private collisionSystem = new CollisionSystem()
  private items = new Map<HTMLElement, ClothItem>()
  private rafId: number | null = null
  private clock = new THREE.Clock()
  private disposed = false
  private pool: ElementPool | null = null
  private scheduler = new SimulationScheduler()
  private accumulator = 0
  private elementIds = new Map<HTMLElement, string>()
  private debug = {
    paused: false,
    wireframe: false,
    gravity: 9.81,
    impulseMultiplier: 1,
  }
  private onResize = () => this.handleResize()
  private onScroll = () => {
    this.syncStaticMeshes()
    this.collisionSystem.refresh()
  }
  private pointer: PointerState = {
    position: new THREE.Vector2(),
    previous: new THREE.Vector2(),
    velocity: new THREE.Vector2(),
    active: false,
    needsImpulse: false,
  }
  private pointerHelper: THREE.Mesh | null = null
  private pointerHelperAttached = false
  private pointerColliderVisible = false
  private debug: DebugSettings = {
    realTime: true,
    wireframe: false,
    gravity: 9.81,
    impulseMultiplier: 1,
    constraintIterations: 4,
    substeps: 1,
    tessellationSegments: 24,
    pointerCollider: false,
    pinMode: 'top',
  }
  private onPointerMove = (event: PointerEvent) => this.handlePointerMove(event)
  private onPointerLeave = () => this.resetPointer()

  async init() {
    if (this.domToWebGL) return

    this.domToWebGL = new DOMToWebGL(document.body)
    this.pool = new ElementPool(this.domToWebGL)
    const viewport = this.domToWebGL.getViewportPixels()
    this.collisionSystem.setViewportDimensions(viewport.width, viewport.height)

    const clothElements = Array.from(
      document.querySelectorAll<HTMLElement>('.cloth-enabled')
    )

    if (!clothElements.length) return

    if ('fonts' in document && typeof (document as any).fonts?.ready === 'object') {
      try {
        await (document as any).fonts.ready
      } catch (error) {
        console.warn('Waiting for fonts failed', error)
      }
    }

    await this.prepareElements(clothElements)

    window.addEventListener('resize', this.onResize, { passive: true })
    window.addEventListener('scroll', this.onScroll, { passive: true })
    window.addEventListener('pointermove', this.onPointerMove, { passive: true })
    window.addEventListener('pointerup', this.onPointerLeave, { passive: true })
    window.addEventListener('pointerleave', this.onPointerLeave, { passive: true })
    window.addEventListener('pointercancel', this.onPointerLeave, { passive: true })

    this.clock.start()
    this.animate()

    if (this.pointerColliderVisible) {
      this.setPointerColliderVisible(true)
    }
  }

  dispose() {
    this.disposed = true
    if (this.rafId) {
      cancelAnimationFrame(this.rafId)
    }

    if (this.pointerHelper) {
      if (this.domToWebGL) {
        this.domToWebGL.scene.remove(this.pointerHelper)
      }
      this.pointerHelper.geometry.dispose()
      const material = this.pointerHelper.material as THREE.Material
      material.dispose()
      this.pointerHelper = null
      this.pointerHelperAttached = false
    }

    window.removeEventListener('resize', this.onResize)
    window.removeEventListener('scroll', this.onScroll)
    window.removeEventListener('pointermove', this.onPointerMove)
    window.removeEventListener('pointerup', this.onPointerLeave)
    window.removeEventListener('pointerleave', this.onPointerLeave)
    window.removeEventListener('pointercancel', this.onPointerLeave)

    for (const item of this.items.values()) {
      item.element.style.opacity = item.originalOpacity
      item.element.removeEventListener('click', item.clickHandler)
      this.pool?.destroy(item.element)
    }

    this.collisionSystem.clear()

    if (this.domToWebGL) {
      this.domToWebGL.detach()
      this.domToWebGL.renderer.dispose()
    }

    this.items.clear()
    this.domToWebGL = null
    this.pool = null
    this.scheduler.clear()
    this.elementIds.clear()
  }

  private async prepareElements(elements: HTMLElement[]) {
    if (!this.domToWebGL || !this.pool) return

    for (const element of elements) {
      await this.pool.prepare(element, this.debug.tessellationSegments)
      this.pool.mount(element)

      const record = this.pool.getRecord(element)

      const originalOpacity = element.style.opacity
      element.style.opacity = '0'

      const clickHandler = (event: MouseEvent) => {
        event.preventDefault()
        this.activate(element)
      }

      element.addEventListener('click', clickHandler)
      this.collisionSystem.addStaticBody(element)

      this.items.set(element, {
        element,
        originalOpacity,
        clickHandler,
        isActive: false,
        record,
      })
    }
  }

  private activate(element: HTMLElement) {
    if (!this.domToWebGL || !this.pool) return

    const item = this.items.get(element)
    if (!item || item.isActive) return

    item.isActive = true
    this.collisionSystem.removeStaticBody(element)
    this.resetPointer()

    const record = this.pool.getRecord(element)
    if (!record) return

    this.pool.resetGeometry(element)

    const cloth = new ClothPhysics(record.mesh, {
      damping: 0.97,
      constraintIterations: this.debug.constraintIterations,
    })

    cloth.setConstraintIterations(this.debug.constraintIterations)
    cloth.setSubsteps(this.debug.substeps)
    this.applyPinMode(cloth)

    const gravityVector = new THREE.Vector3(0, -this.debug.gravity, 0)
    this.runWarmStart(cloth)
    cloth.setGravity(gravityVector)

    cloth.addTurbulence(0.06)
    setTimeout(() => cloth.releaseAllPins(), 900)
    cloth.setGravity(new THREE.Vector3(0, -this.debug.gravity, 0))

    item.cloth = cloth
    item.record = record
    const material = record.mesh.material as THREE.MeshBasicMaterial | undefined
    if (material) {
      material.wireframe = this.debug.wireframe
    }
    const adapterId = this.getBodyId(element)
    const adapter = new ClothBodyAdapter(
      adapterId,
      item,
      this.pointer,
      this.collisionSystem,
      () => this.handleClothOffscreen(item),
      record,
      this.debug
    )
    this.scheduler.addBody(adapter)
    item.adapter = adapter
    element.removeEventListener('click', item.clickHandler)
  }

  private animate() {
    if (this.disposed || !this.domToWebGL) return

    this.rafId = requestAnimationFrame(() => this.animate())
<<<<<<< HEAD
    const delta = Math.min(this.clock.getDelta(), 0.033)

    if (!this.debug.paused) {
      this.scheduler.step(delta)
    }
=======
    const delta = Math.min(this.clock.getDelta(), 0.05)
>>>>>>> 77b5fbaf

    if (this.debug.realTime) {
      this.accumulator = Math.min(this.accumulator + delta, MAX_ACCUMULATED_TIME)
      while (this.accumulator >= FIXED_DT) {
        this.stepCloth(FIXED_DT)
        this.accumulator -= FIXED_DT
      }
    }

    this.decayPointerImpulse()
    this.updatePointerHelper()
    this.domToWebGL.render()
  }

  private handleResize() {
    if (!this.domToWebGL) return
    this.domToWebGL.resize()
    const viewport = this.domToWebGL.getViewportPixels()
    this.collisionSystem.setViewportDimensions(viewport.width, viewport.height)
    this.collisionSystem.refresh()
    this.syncStaticMeshes()
  }

  private syncStaticMeshes() {
    if (!this.domToWebGL) return

    for (const item of this.items.values()) {
      if (item.isActive) continue
      const record = this.pool?.getRecord(item.element)
      if (record) {
        this.domToWebGL.updateMeshTransform(item.element, record)
      }
    }
  }

  private handlePointerMove(event: PointerEvent) {
    if (!this.domToWebGL) return
    const canonical = this.domToWebGL.pointerToCanonical(event.clientX, event.clientY)
    const x = canonical.x
    const y = canonical.y

    this.pointer.previous.copy(this.pointer.position)
    this.pointer.position.set(x, y)

    if (!this.pointer.active) {
      this.pointer.active = true
      this.pointer.previous.copy(this.pointer.position)
      this.scheduler.notifyPointer(this.pointer.position)
      this.updatePointerHelper()
      return
    }

    this.pointer.velocity.copy(this.pointer.position).sub(this.pointer.previous)
    const speedSq = this.pointer.velocity.lengthSq()

    if (speedSq > 0.0001) {
      this.pointer.needsImpulse = true
    }

    this.scheduler.notifyPointer(this.pointer.position)
    this.updatePointerHelper()
  }

  private resetPointer() {
    this.pointer.active = false
    this.pointer.needsImpulse = false
    this.pointer.velocity.set(0, 0)
    this.updatePointerHelper()
  }

  private getBodyId(element: HTMLElement) {
    let id = this.elementIds.get(element)
    if (!id) {
      id = `cloth-${this.elementIds.size + 1}`
      this.elementIds.set(element, id)
    }
    return id
  }

  private handleClothOffscreen(item: ClothItem) {
    if (!this.pool) return

    const element = item.element
    const adapter = item.adapter
    if (adapter) {
      this.scheduler.removeBody(adapter.id)
    }

    this.pool.recycle(element)
    this.pool.resetGeometry(element)
    this.pool.mount(element)
    element.style.opacity = '0'
    element.addEventListener('click', item.clickHandler)
    this.collisionSystem.addStaticBody(element)
    item.isActive = false
    item.cloth = undefined
    item.adapter = undefined
  }

<<<<<<< HEAD
  setPaused(paused: boolean) {
    this.debug.paused = paused
  }

=======
>>>>>>> 77b5fbaf
  setWireframe(enabled: boolean) {
    this.debug.wireframe = enabled
    for (const item of this.items.values()) {
      const material = item.record?.mesh.material as THREE.MeshBasicMaterial | undefined
      if (material) {
        material.wireframe = enabled
      }
    }
  }

  setGravity(gravity: number) {
    this.debug.gravity = gravity
    for (const item of this.items.values()) {
      item.cloth?.setGravity(new THREE.Vector3(0, -gravity, 0))
    }
  }

  setImpulseMultiplier(multiplier: number) {
    this.debug.impulseMultiplier = multiplier
  }
<<<<<<< HEAD
=======

  setRealTime(enabled: boolean) {
    this.debug.realTime = enabled
    if (enabled) {
      this.accumulator = 0
      this.clock.getDelta()
    }
  }

  setSubsteps(substeps: number) {
    const clamped = Math.max(1, Math.round(substeps))
    this.debug.substeps = clamped
    for (const item of this.items.values()) {
      item.cloth?.setSubsteps(clamped)
    }
  }

  setConstraintIterations(iterations: number) {
    const clamped = Math.max(1, Math.round(iterations))
    this.debug.constraintIterations = clamped
    for (const item of this.items.values()) {
      item.cloth?.setConstraintIterations(clamped)
    }
  }

  setPinMode(mode: PinMode) {
    this.debug.pinMode = mode
    const gravityVector = new THREE.Vector3(0, -this.debug.gravity, 0)
    for (const item of this.items.values()) {
      const cloth = item.cloth
      if (!cloth) continue
      cloth.clearPins()
      this.applyPinMode(cloth)
      this.runWarmStart(cloth)
      cloth.setGravity(gravityVector)
    }
  }

  async setTessellationSegments(segments: number) {
    const pool = this.pool
    if (!pool) return
    const clamped = Math.max(1, Math.min(segments, 32))
    if (this.debug.tessellationSegments === clamped) return
    this.debug.tessellationSegments = clamped

    const tasks: Promise<void>[] = []

    for (const item of this.items.values()) {
      if (item.isActive) continue
      const element = item.element
      tasks.push(
        pool
          .prepare(element, clamped)
          .then(() => {
            pool.mount(element)
            item.record = pool.getRecord(element)
            const material = item.record?.mesh.material as THREE.MeshBasicMaterial | undefined
            if (material) {
              material.wireframe = this.debug.wireframe
            }
          })
      )
    }

    await Promise.all(tasks)
    this.collisionSystem.refresh()
  }

  setPointerColliderVisible(enabled: boolean) {
    this.debug.pointerCollider = enabled
    this.pointerColliderVisible = enabled
    if (!this.domToWebGL) return

    const helper = this.ensurePointerHelper()

    if (enabled) {
      if (!this.pointerHelperAttached) {
        this.domToWebGL.scene.add(helper)
        this.pointerHelperAttached = true
      }
      helper.visible = true
      this.updatePointerHelper()
    } else {
      helper.visible = false
      if (this.pointerHelperAttached) {
        this.domToWebGL.scene.remove(helper)
        this.pointerHelperAttached = false
      }
    }
  }

  stepOnce() {
    this.stepCloth(FIXED_DT)
    this.decayPointerImpulse()
    this.updatePointerHelper()
  }

  private stepCloth(dt: number) {
    const substeps = Math.max(1, this.debug.substeps)
    const stepSize = dt / substeps
    for (let i = 0; i < substeps; i++) {
      this.scheduler.step(stepSize)
    }
  }

  private decayPointerImpulse() {
    if (this.pointer.needsImpulse) {
      this.pointer.velocity.multiplyScalar(0.65)
      if (this.pointer.velocity.lengthSq() < 0.25) {
        this.pointer.velocity.set(0, 0)
        this.pointer.needsImpulse = false
      }
    }
  }

  private updatePointerHelper() {
    if (!this.pointerHelper) return
    this.pointerHelper.visible = this.pointerColliderVisible
    if (!this.pointerColliderVisible) return
    this.pointerHelper.position.set(this.pointer.position.x, this.pointer.position.y, 0.2)
  }

  private ensurePointerHelper() {
    if (!this.pointerHelper) {
      const geometry = new THREE.SphereGeometry(0.12, 16, 16)
      const material = new THREE.MeshBasicMaterial({ color: 0xff6699, wireframe: true })
      this.pointerHelper = new THREE.Mesh(geometry, material)
      this.pointerHelper.visible = false
    }
    return this.pointerHelper
  }

  private applyPinMode(cloth: ClothPhysics) {
    switch (this.debug.pinMode) {
      case 'top':
        cloth.pinTopEdge()
        break
      case 'bottom':
        cloth.pinBottomEdge()
        break
      case 'corners':
        cloth.pinCorners()
        break
      case 'none':
      default:
        break
    }
  }

  private runWarmStart(cloth: ClothPhysics) {
    if (WARM_START_PASSES <= 0) return
    cloth.wake()
    cloth.setGravity(new THREE.Vector3(0, 0, 0))
    cloth.relaxConstraints(this.debug.constraintIterations * WARM_START_PASSES)
  }
>>>>>>> 77b5fbaf
}<|MERGE_RESOLUTION|>--- conflicted
+++ resolved
@@ -50,16 +50,7 @@
   private collisionSystem: CollisionSystem
   private handleOffscreen: () => void
   private record: DOMMeshRecord
-<<<<<<< HEAD
-  private debug: {
-    paused: boolean
-    wireframe: boolean
-    gravity: number
-    impulseMultiplier: number
-  }
-=======
   private debug: Pick<DebugSettings, 'impulseMultiplier'>
->>>>>>> 77b5fbaf
 
   constructor(
     id: string,
@@ -68,11 +59,7 @@
     collisionSystem: CollisionSystem,
     handleOffscreen: () => void,
     record: DOMMeshRecord,
-<<<<<<< HEAD
-    debug: { paused: boolean; wireframe: boolean; gravity: number; impulseMultiplier: number }
-=======
     debug: Pick<DebugSettings, 'impulseMultiplier'>
->>>>>>> 77b5fbaf
   ) {
     this.id = id
     this.item = item
@@ -90,8 +77,7 @@
     if (this.pointer.needsImpulse) {
       const radius = this.getImpulseRadius()
       const strength = this.getImpulseStrength()
-      const base = this.getImpulseBaseMagnitude()
-      const scaledForce = this.pointer.velocity.clone().multiplyScalar(base * strength)
+      const scaledForce = this.pointer.velocity.clone().multiplyScalar(strength)
       cloth.applyImpulse(this.pointer.position, scaledForce, radius)
       this.pointer.needsImpulse = false
     }
@@ -134,14 +120,6 @@
     const parsed = attr ? Number.parseFloat(attr) : NaN
     const elementStrength = !Number.isNaN(parsed) && parsed > 0 ? parsed : 1
     return elementStrength * this.debug.impulseMultiplier
-<<<<<<< HEAD
-  }
-
-  private getImpulseBaseMagnitude() {
-    const base = Math.max(this.record.widthMeters ?? 0, this.record.heightMeters ?? 0)
-    return base > 0 ? base : 0.02
-=======
->>>>>>> 77b5fbaf
   }
 }
 
@@ -156,12 +134,6 @@
   private scheduler = new SimulationScheduler()
   private accumulator = 0
   private elementIds = new Map<HTMLElement, string>()
-  private debug = {
-    paused: false,
-    wireframe: false,
-    gravity: 9.81,
-    impulseMultiplier: 1,
-  }
   private onResize = () => this.handleResize()
   private onScroll = () => {
     this.syncStaticMeshes()
@@ -205,14 +177,6 @@
 
     if (!clothElements.length) return
 
-    if ('fonts' in document && typeof (document as any).fonts?.ready === 'object') {
-      try {
-        await (document as any).fonts.ready
-      } catch (error) {
-        console.warn('Waiting for fonts failed', error)
-      }
-    }
-
     await this.prepareElements(clothElements)
 
     window.addEventListener('resize', this.onResize, { passive: true })
@@ -334,7 +298,6 @@
 
     cloth.addTurbulence(0.06)
     setTimeout(() => cloth.releaseAllPins(), 900)
-    cloth.setGravity(new THREE.Vector3(0, -this.debug.gravity, 0))
 
     item.cloth = cloth
     item.record = record
@@ -361,15 +324,7 @@
     if (this.disposed || !this.domToWebGL) return
 
     this.rafId = requestAnimationFrame(() => this.animate())
-<<<<<<< HEAD
-    const delta = Math.min(this.clock.getDelta(), 0.033)
-
-    if (!this.debug.paused) {
-      this.scheduler.step(delta)
-    }
-=======
     const delta = Math.min(this.clock.getDelta(), 0.05)
->>>>>>> 77b5fbaf
 
     if (this.debug.realTime) {
       this.accumulator = Math.min(this.accumulator + delta, MAX_ACCUMULATED_TIME)
@@ -469,13 +424,6 @@
     item.adapter = undefined
   }
 
-<<<<<<< HEAD
-  setPaused(paused: boolean) {
-    this.debug.paused = paused
-  }
-
-=======
->>>>>>> 77b5fbaf
   setWireframe(enabled: boolean) {
     this.debug.wireframe = enabled
     for (const item of this.items.values()) {
@@ -496,8 +444,6 @@
   setImpulseMultiplier(multiplier: number) {
     this.debug.impulseMultiplier = multiplier
   }
-<<<<<<< HEAD
-=======
 
   setRealTime(enabled: boolean) {
     this.debug.realTime = enabled
@@ -653,5 +599,4 @@
     cloth.setGravity(new THREE.Vector3(0, 0, 0))
     cloth.relaxConstraints(this.debug.constraintIterations * WARM_START_PASSES)
   }
->>>>>>> 77b5fbaf
 }