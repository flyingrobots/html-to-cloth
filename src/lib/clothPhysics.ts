--- conflicted
+++ resolved
@@ -77,11 +77,6 @@
     this.storedSubsteps = Math.max(1, Math.round(substeps))
   }
 
-<<<<<<< HEAD
-  clearPins() {
-    for (const particle of this.particles) {
-      particle.pinned = false
-=======
   /** Configures the velocity/frames thresholds used to transition into the sleeping state. */
   setSleepThresholds(velocity: number, frames: number) {
     if (Number.isFinite(velocity) && velocity > 0) {
@@ -89,18 +84,13 @@
     }
     if (Number.isFinite(frames) && frames > 0) {
       this.sleepFrameThreshold = Math.round(frames)
->>>>>>> 30ec62b1
     }
   }
 
   releaseAllPins() {
-<<<<<<< HEAD
-    this.clearPins()
-=======
     for (const particle of this.particles) {
       particle.pinned = false
     }
->>>>>>> 30ec62b1
   }
 
   getVertexPositions() {
@@ -126,17 +116,6 @@
     }
   }
 
-<<<<<<< HEAD
-  getBoundingSphere(): { center: THREE.Vector2; radius: number } {
-    const geometry = this.mesh.geometry
-    if (!geometry.boundingSphere) {
-      geometry.computeBoundingSphere()
-    }
-    const source = geometry.boundingSphere ?? new THREE.Sphere(new THREE.Vector3(), 0)
-    return {
-      center: new THREE.Vector2(source.center.x, source.center.y),
-      radius: source.radius,
-=======
   getBoundingSphere() {
     if (!this.mesh.geometry.boundingSphere) {
       this.mesh.geometry.computeBoundingSphere()
@@ -145,7 +124,6 @@
     return {
       center: new THREE.Vector2(sphere.center.x, sphere.center.y),
       radius: sphere.radius,
->>>>>>> 30ec62b1
     }
   }
 
@@ -283,21 +261,13 @@
     if (this.sleeping) return
 
     const steps = Math.max(1, this.storedSubsteps)
-<<<<<<< HEAD
-    const stepDelta = deltaSeconds / steps
-    const stepDeltaSq = stepDelta * stepDelta
-=======
     const stepSize = deltaSeconds / steps
     const gravity = this.gravityController.getCurrent(this.gravityBuffer)
->>>>>>> 30ec62b1
 
     let maxDeltaSq = 0
 
     for (let step = 0; step < steps; step++) {
-<<<<<<< HEAD
-      const acceleration = this.accelVector
-        .copy(this.gravity)
-        .multiplyScalar(stepDeltaSq)
+      const acceleration = this.accelVector.copy(gravity).multiplyScalar(stepSize * stepSize)
 
       for (const particle of this.particles) {
         if (particle.pinned) continue
@@ -320,31 +290,6 @@
         particle.previous.set(current.x, current.y, current.z)
         current.set(nextX, nextY, nextZ)
 
-=======
-      const acceleration = this.accelVector.copy(gravity).multiplyScalar(stepSize * stepSize)
-
-      for (const particle of this.particles) {
-        if (particle.pinned) continue
-
-        const current = particle.position
-        const previous = particle.previous
-
-        const oldX = current.x
-        const oldY = current.y
-        const oldZ = current.z
-
-        const velocityX = (current.x - previous.x) * this.damping
-        const velocityY = (current.y - previous.y) * this.damping
-        const velocityZ = (current.z - previous.z) * this.damping
-
-        const nextX = current.x + velocityX + acceleration.x
-        const nextY = current.y + velocityY + acceleration.y
-        const nextZ = current.z + velocityZ + acceleration.z
-
-        particle.previous.set(current.x, current.y, current.z)
-        current.set(nextX, nextY, nextZ)
-
->>>>>>> 30ec62b1
         const deltaX = nextX - oldX
         const deltaY = nextY - oldY
         const deltaZ = nextZ - oldZ
