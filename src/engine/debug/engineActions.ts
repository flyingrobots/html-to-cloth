import * as THREE from 'three'

import type { SimulationRunner } from '../simulationRunner'
import type { EngineWorld } from '../world'
import type { CameraSystem, CameraSnapshot } from '../camera/CameraSystem'
import type { SimulationSystem } from '../systems/simulationSystem'
import { DebugOverlayState } from '../render/DebugOverlayState'
import { RenderSettingsState } from '../render/RenderSettingsState'

// Local copy of the controller's PinMode union to avoid cross-layer imports.
export type PinMode = 'top' | 'bottom' | 'corners' | 'none'

export type EngineActionsOptions = {
  runner: SimulationRunner
  world: EngineWorld
  camera?: CameraSystem | null
  simulation?: SimulationSystem | null
  overlay?: DebugOverlayState | null
  renderSettings?: RenderSettingsState | null
  setTessellation?: (segments: number) => void | Promise<void>
  setPinMode?: (mode: PinMode) => void
}

/**
 * Small facade that routes debug UI interactions into the engine layer.
 *
 * Intentionally narrow: we start with engine-safe actions that do not require
 * per-body mutation (those will be added as dedicated SimulationSystem APIs later).
 */
export class EngineActions {
  private readonly runner: SimulationRunner
  private readonly world: EngineWorld
  private readonly camera: CameraSystem | null
  private readonly simulation: SimulationSystem | null
  private readonly overlay: DebugOverlayState | null
  private readonly renderSettings: RenderSettingsState | null
  private readonly setTessellationCb?: (segments: number) => void | Promise<void>
  private readonly setPinModeCb?: (mode: PinMode) => void

  constructor(options: EngineActionsOptions) {
    this.runner = options.runner
    this.world = options.world
    this.camera = options.camera ?? null
    this.simulation = options.simulation ?? null
    this.overlay = options.overlay ?? null
    this.renderSettings = options.renderSettings ?? null
    this.setTessellationCb = options.setTessellation
    this.setPinModeCb = options.setPinMode
  }

  /** Enables/disables real-time ticking. */
  setRealTime(enabled: boolean) {
    this.runner.setRealTime(enabled)
  }

  /** Performs exactly one fixed step on the runner. */
  stepOnce() {
    this.runner.stepOnce()
  }

  /** Adjusts the number of substeps per fixed tick. */
  setSubsteps(substeps: number) {
    this.runner.setSubsteps(substeps)
  }

  /**
   * Camera controls (no-ops when no camera system is provided).
   */
  setCameraTarget(position: THREE.Vector3) {
    this.camera?.setTarget(position)
  }

  setCameraTargetZoom(zoom: number) {
    this.camera?.setTargetZoom(zoom)
  }

  jumpCamera(position: THREE.Vector3, zoom?: number) {
    this.camera?.jumpTo(position, zoom)
  }

  configureCamera(options: Parameters<CameraSystem['configure']>[0]) {
    this.camera?.configure(options)
  }

  /** Broadcasts gravity to all simulation bodies (if supported). */
  setGravityScalar(gravity: number) {
    if (!this.simulation) return
    // Use a fresh vector to avoid accidental shared-reference mutation downstream.
    this.simulation.broadcastGravity(new THREE.Vector3(0, -gravity, 0))
  }

  /** Broadcasts constraint iterations to all bodies (if supported). */
  setConstraintIterations(iterations: number) {
    this.simulation?.broadcastConstraintIterations(iterations)
  }

  /** Updates sleep thresholds for all bodies and future activations (UI should also update controller defaults). */
  setSleepConfig(velocityThreshold: number, frameThreshold: number) {
    if (!this.simulation) return
    this.simulation.broadcastSleepConfiguration({ velocityThreshold, frameThreshold })
  }

  /** Queues warm-start passes for all bodies using current or provided iterations. */
  warmStartNow(passes: number, constraintIterations: number) {
    if (!this.simulation) return
    const p = Math.max(0, Math.round(passes))
    const it = Math.max(1, Math.round(constraintIterations))
    this.simulation.broadcastWarmStart({ passes: p, constraintIterations: it })
  }

  /** Toggles pointer overlay visibility (render-only gizmos). */
  setPointerOverlayVisible(visible: boolean) {
    if (this.overlay) this.overlay.visible = visible
  }

  /** Toggles cloth wireframe rendering (applied by RenderSettingsSystem). */
  setWireframe(enabled: boolean) {
    if (this.renderSettings) this.renderSettings.wireframe = enabled
  }

  /** Requests tessellation change (rebuild inactive meshes via controller-provided callback). */
  async setTessellation(segments: number) {
    if (this.setTessellationCb) await this.setTessellationCb(segments)
  }

  /** Sets cloth pin mode via controller-provided callback. */
  setPinMode(mode: PinMode) {
    this.setPinModeCb?.(mode)
  }

  /** Exposes the attached world for advanced hooks (read-only usage suggested). */
  getWorld() {
    return this.world
  }

<<<<<<< HEAD
  /**
   * Returns the latest camera snapshot when a camera system is attached.
   * The shape mirrors CameraSystem.getSnapshot():
   * - position, velocity, target (THREE.Vector3)
   * - zoom, zoomVelocity, targetZoom (number)
   */
  getCameraSnapshot(): CameraSnapshot | undefined {
    return this.camera?.getSnapshot()
=======
  /** Returns the latest camera snapshot, if a camera system is present. */
  getCameraSnapshot() {
    return this.camera?.getSnapshot?.()
>>>>>>> 9eddfb62
  }
}<|MERGE_RESOLUTION|>--- conflicted
+++ resolved
@@ -133,7 +133,6 @@
     return this.world
   }
 
-<<<<<<< HEAD
   /**
    * Returns the latest camera snapshot when a camera system is attached.
    * The shape mirrors CameraSystem.getSnapshot():
@@ -142,10 +141,5 @@
    */
   getCameraSnapshot(): CameraSnapshot | undefined {
     return this.camera?.getSnapshot()
-=======
-  /** Returns the latest camera snapshot, if a camera system is present. */
-  getCameraSnapshot() {
-    return this.camera?.getSnapshot?.()
->>>>>>> 9eddfb62
   }
 }