--- conflicted
+++ resolved
@@ -57,13 +57,8 @@
   }
 
   /**
-<<<<<<< HEAD
-   * Enables or disables real-time ticking. Pausing resets the accumulator; resuming requires a
+   * Enables or disables real-time ticking. Pausing discards accumulated time; resuming requires a
    * subsequent {@link update} call to continue the simulation.
-=======
-   * Enables or disables real-time ticking. Pausing discards accumulated time; resuming relies on
-   * fresh updates rather than draining a buffered backlog.
->>>>>>> bce75fdb
    */
   setRealTime(enabled: boolean) {
     this.realTime = enabled
@@ -74,12 +69,7 @@
   /** Sets the number of sub steps to execute inside each fixed tick. */
   setSubsteps(substeps: number) {
     if (!Number.isFinite(substeps)) return
-<<<<<<< HEAD
-    const clamped = Math.max(1, Math.min(16, Math.round(substeps)))
-=======
-    const rounded = Math.round(substeps)
-    const clamped = Math.max(1, Math.min(MAX_SUBSTEPS, rounded))
->>>>>>> bce75fdb
+    const clamped = Math.max(1, Math.min(MAX_SUBSTEPS, Math.round(substeps)))
     this.substeps = clamped
   }
 
