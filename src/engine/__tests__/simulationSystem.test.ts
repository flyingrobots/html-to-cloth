--- conflicted
+++ resolved
@@ -46,13 +46,8 @@
 
     system.addBody(body as any, { warmStart: warmConfig(), sleep: sleepConfig() })
 
-<<<<<<< HEAD
-    system.fixedUpdate(0.016)
-    system.fixedUpdate(0.016)
-=======
     system.fixedUpdate!(FIXED_DT)
     system.fixedUpdate!(FIXED_DT)
->>>>>>> b0774064
 
     expect(simWorld.addBody).toHaveBeenCalledWith(body)
     expect(simWorld.step).toHaveBeenCalledTimes(2)
@@ -68,19 +63,11 @@
     const system = new SimulationSystem({ simWorld })
 
     system.addBody(body as any, { warmStart: warmConfig() })
-<<<<<<< HEAD
-    system.fixedUpdate(0.016)
-
-    const nextWarm = { passes: 1, constraintIterations: 8 }
-    system.queueWarmStart(body.id, nextWarm)
-    system.fixedUpdate(0.016)
-=======
     system.fixedUpdate!(FIXED_DT)
 
     const nextWarm = { passes: 1, constraintIterations: 8 }
     system.queueWarmStart(body.id, nextWarm)
     system.fixedUpdate!(FIXED_DT)
->>>>>>> b0774064
 
     expect(body.warmStart).toHaveBeenCalledTimes(2)
     expect(body.warmStart).toHaveBeenNthCalledWith(2, nextWarm)
@@ -92,19 +79,11 @@
     const system = new SimulationSystem({ simWorld })
 
     system.addBody(body as any, { sleep: sleepConfig() })
-<<<<<<< HEAD
-    system.fixedUpdate(0.016)
-
-    const updatedConfig = { velocityThreshold: 0.002, frameThreshold: 90 }
-    system.queueSleepConfiguration(body.id, updatedConfig)
-    system.fixedUpdate(0.016)
-=======
     system.fixedUpdate!(FIXED_DT)
 
     const updatedConfig = { velocityThreshold: 0.002, frameThreshold: 90 }
     system.queueSleepConfiguration(body.id, updatedConfig)
     system.fixedUpdate!(FIXED_DT)
->>>>>>> b0774064
 
     expect(body.configureSleep).toHaveBeenCalledTimes(2)
     expect(body.configureSleep).toHaveBeenNthCalledWith(2, updatedConfig)
@@ -115,24 +94,14 @@
     const snapshotA = { bodies: [{ id: 'a', center: { x: 1, y: 1 }, radius: 0.5, sleeping: false }] }
     const snapshotB = { bodies: [{ id: 'a', center: { x: 2, y: 1 }, radius: 0.5, sleeping: false }] }
 
-    simWorld.getSnapshot
-      .mockReturnValueOnce(snapshotA)
-      .mockReturnValueOnce(snapshotB)
+    simWorld.getSnapshot.mockReturnValueOnce(snapshotA).mockReturnValueOnce(snapshotB)
 
     const system = new SimulationSystem({ simWorld })
-<<<<<<< HEAD
-    system.fixedUpdate(0.016)
-    const first = system.getSnapshot()
-    expect(first).toEqual(snapshotA)
-
-    system.fixedUpdate(0.016)
-=======
     system.fixedUpdate!(FIXED_DT)
     const first = system.getSnapshot()
     expect(first).toEqual(snapshotA)
 
     system.fixedUpdate!(FIXED_DT)
->>>>>>> b0774064
     const second = system.getSnapshot()
     expect(second).toEqual(snapshotB)
     expect(second).not.toBe(first)
@@ -162,7 +131,6 @@
     expect(simWorld.removeBody).toHaveBeenCalledWith(body.id)
   })
 
-<<<<<<< HEAD
   it('rejects duplicate body registrations', () => {
     const simWorld = createSimWorld()
     simWorld.hasBody = vi.fn().mockReturnValue(false)
@@ -176,20 +144,21 @@
   })
 
   it('ignores removal requests for unknown bodies', () => {
-=======
-  it('handles engine lifecycle hooks', () => {
->>>>>>> b0774064
     const simWorld = createSimWorld()
     const system = new SimulationSystem({ simWorld })
 
-<<<<<<< HEAD
     system.removeBody('missing')
 
     expect(simWorld.removeBody).not.toHaveBeenCalled()
-=======
+  })
+
+  it('handles engine lifecycle hooks', () => {
+    const simWorld = createSimWorld()
+    const system = new SimulationSystem({ simWorld })
+    const world = new EngineWorld()
+
     expect(() => system.onAttach?.(world)).not.toThrow()
     expect(() => system.onDetach?.()).not.toThrow()
->>>>>>> b0774064
   })
 
   it('is not allowed while paused by default', () => {
