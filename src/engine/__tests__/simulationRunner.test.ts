import { describe, expect, it, vi } from 'vitest'

import { EngineWorld } from '../world'
import { SimulationRunner } from '../simulationRunner'
import type { EngineSystem } from '../types'

const createSystem = () => {
  const system: EngineSystem = {
    id: 'test',
    fixedUpdate: vi.fn(),
  }
  return system
}

describe('SimulationRunner', () => {
  it('ticks the engine world while in real-time mode', () => {
    const world = new EngineWorld()
    const system = createSystem()
    world.addSystem(system, { id: 'test' })

    const runner = new SimulationRunner({ engine: world, fixedDelta: 1 / 60 })
    runner.update(1 / 30)

    expect(system.fixedUpdate).toHaveBeenCalled()
  })

  it('respects substep configuration for manual stepping', () => {
    const world = new EngineWorld()
    const system = createSystem()
    world.addSystem(system, { id: 'test' })

    const runner = new SimulationRunner({ engine: world, fixedDelta: 1 / 60 })
    runner.setSubsteps(3)

    runner.stepOnce()

    expect(system.fixedUpdate).toHaveBeenCalledTimes(3)
    const durations = system.fixedUpdate.mock.calls.map(([dt]) => dt)
    durations.forEach((dt) => expect(dt).toBeCloseTo(1 / 180))
  })

  it('pauses updates when real-time mode is disabled', () => {
    const world = new EngineWorld()
    const system = createSystem()
    world.addSystem(system, { id: 'test' })

    const runner = new SimulationRunner({ engine: world, fixedDelta: 1 / 60 })
    runner.setRealTime(false)
    runner.update(1 / 30)

    expect(system.fixedUpdate).not.toHaveBeenCalled()
    expect(world.isPaused()).toBe(true)
  })

  it('does not advance immediately when resuming real-time', () => {
    const world = new EngineWorld()
    const system = createSystem()
    world.addSystem(system, { id: 'test' })

    const runner = new SimulationRunner({ engine: world, fixedDelta: 1 / 60 })

    runner.update(1 / 60)
    system.fixedUpdate.mockClear()

    runner.setRealTime(false)
    runner.update(1 / 60)
    expect(system.fixedUpdate).not.toHaveBeenCalled()

    runner.setRealTime(true)
    expect(system.fixedUpdate).not.toHaveBeenCalled()

    runner.update(1 / 60)
    expect(system.fixedUpdate).toHaveBeenCalledTimes(1)
    expect(world.isPaused()).toBe(false)
  })

  it('allows manual stepping while paused', () => {
    const world = new EngineWorld()
    const system = createSystem()
    world.addSystem(system, { id: 'test' })

    const runner = new SimulationRunner({ engine: world, fixedDelta: 1 / 60 })
    runner.setRealTime(false)

    runner.stepOnce()

    expect(system.fixedUpdate).toHaveBeenCalled()
  })

<<<<<<< HEAD
  it('clamps substep configuration to a safe range', () => {
=======
  it('clamps substep configuration to valid bounds', () => {
>>>>>>> bce75fdb
    const world = new EngineWorld()
    const system = createSystem()
    world.addSystem(system, { id: 'test' })

    const runner = new SimulationRunner({ engine: world, fixedDelta: 1 / 60 })
<<<<<<< HEAD
    runner.setSubsteps(42)
=======
    runner.setSubsteps(32)
>>>>>>> bce75fdb
    runner.stepOnce()

    expect(system.fixedUpdate).toHaveBeenCalledTimes(16)

    system.fixedUpdate.mockClear()
    runner.setSubsteps(Number.NaN)
    runner.stepOnce()
<<<<<<< HEAD

=======
>>>>>>> bce75fdb
    expect(system.fixedUpdate).toHaveBeenCalledTimes(16)
  })
})<|MERGE_RESOLUTION|>--- conflicted
+++ resolved
@@ -87,21 +87,13 @@
     expect(system.fixedUpdate).toHaveBeenCalled()
   })
 
-<<<<<<< HEAD
-  it('clamps substep configuration to a safe range', () => {
-=======
   it('clamps substep configuration to valid bounds', () => {
->>>>>>> bce75fdb
     const world = new EngineWorld()
     const system = createSystem()
     world.addSystem(system, { id: 'test' })
 
     const runner = new SimulationRunner({ engine: world, fixedDelta: 1 / 60 })
-<<<<<<< HEAD
-    runner.setSubsteps(42)
-=======
     runner.setSubsteps(32)
->>>>>>> bce75fdb
     runner.stepOnce()
 
     expect(system.fixedUpdate).toHaveBeenCalledTimes(16)
@@ -109,10 +101,6 @@
     system.fixedUpdate.mockClear()
     runner.setSubsteps(Number.NaN)
     runner.stepOnce()
-<<<<<<< HEAD
-
-=======
->>>>>>> bce75fdb
     expect(system.fixedUpdate).toHaveBeenCalledTimes(16)
   })
 })